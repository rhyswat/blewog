--- conflicted
+++ resolved
@@ -1,54 +1,3 @@
-<<<<<<< HEAD
-# Based on answer 2 here:
-# http://stackoverflow.com/questions/17409107/obtaining-data-from-pubmed-using-python
-
-import io
-import os.path
-import sys
-
-import Bio.Entrez
-from Bio.Entrez import efetch, read
-
-## CHANGE THIS!! ##
-Bio.Entrez.email = 'rhyswat@gmail.com'
-
-def fetch_abstract(pmid):
-    """Pass in an article id."""
-    pmid = str(pmid)
-    try:
-        handle = efetch(db='pubmed', id=pmid, retmode='xml')
-        xml_data = read(handle)[0]
-        article = xml_data['MedlineCitation']['Article']
-        abstract = article['Abstract']['AbstractText'][0]
-        return abstract
-    except Exception as e :
-        return '{}: {}'.format(e.__class__.__name__, e)
-
-
-if __name__ == '__main__' :
-    #ids = [10024335, 10027665, 10027935, 10028936,
-    #       10073748,10073783,10073846,10075143,
-    #       7641605, 'ericthered']
-
-    ids = [10934787, 11718459, 10951880]    
-       
-    def fetch(pubmed_id, f=sys.stdout) :
-        f.write(u'\n')
-        f.write(u'Abstract for pubmed ID {}\n'.format(i))
-        a = fetch_abstract(str(i))
-        if a is None :
-            f.write(u'<NOTHING RETURNED>\n')
-        else :
-            f.write(unicode(a))
-            f.write(u'\n')
-
-    output = os.path.join(os.path.dirname(__file__), 'output.txt')
-    with io.open(output, 'w', encoding='utf-8') as f :
-        for i in ids :
-            print ''
-            print 'Fetching ID',i
-            fetch(i, f=f)
-=======
 # Based on answer 2 here:
 # http://stackoverflow.com/questions/17409107/obtaining-data-from-pubmed-using-python
 
@@ -97,5 +46,3 @@
             print ''
             print 'Fetching ID',i
             fetch(i, f=f)
-
->>>>>>> 771d8bd1
